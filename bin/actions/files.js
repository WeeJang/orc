'use strict';
var log = require('./../logger')().log;
var utils = require('./../utils');
var fs = require('fs');
var path = require('path');
var through = require('through');
var storj = require('../..');
var globule = require('globule');
var async = require('async');

module.exports.list = function(bucketid) {
  var client = this._storj.PrivateClient();

  client.listFilesInBucket(bucketid, function(err, files) {
    if (err) {
      return log('error', err.message);
    }

    if (!files.length) {
      return log('warn', 'There are no files in this bucket.');
    }

    files.forEach(function(file) {
      log(
        'info',
        'Name: %s, Type: %s, Size: %s bytes, ID: %s',
        [file.filename, file.mimetype, file.size, file.id]
      );
    });
  });
};

module.exports.remove = function(id, fileId, env) {
  var client = this._storj.PrivateClient();
  var keypass = this._storj.getKeyPass();

  function destroyFile() {
    utils.getKeyRing(keypass, function(keyring) {
      client.removeFileFromBucket(id, fileId, function(err) {
        if (err) {
          return log('error', err.message);
        }

        log('info', 'File was successfully removed from bucket.');
        keyring.del(fileId);
      });
    });
  }

  if (!env.force) {
    return utils.getConfirmation(
      'Are you sure you want to destroy the file?',
      destroyFile
    );
  }

  destroyFile();
};

<<<<<<< HEAD
module.exports.upload = function(bucket, filepath, env) {
  var self = this;
  var client = this._storj.PrivateClient({
    concurrency: env.concurrency ? parseInt(env.concurrency) : 6
  });
  var keypass = this._storj.getKeyPass();

  if (!storj.utils.existsSync(filepath)) {
    return log('error', 'No file found at %s', filepath);
  }

  var secret = new storj.DataCipherKeyIv();
  var encrypter = new storj.EncryptStream(secret);
=======
module.exports.upload = function(privateClient, keypass, bucket, filepaths, env) {
  var expandedFilepaths = [];
>>>>>>> 7e51fa30

  async.eachOfSeries(filepaths, function(origFilepath, index, callback) {
    // In *NIX the wildcard is already parsed so this will cover other OS's
    var parsedFileArray = globule.find(origFilepath);

    expandedFilepaths = expandedFilepaths.concat(parsedFileArray);

    callback();
  }, function(err) {
    if (err) {
      return log('error', 'Problem parsing file paths');
    }

    var fileCount = expandedFilepaths.length;
    var uploadedCount = 0;
    var fileConcurrency = env.fileconcurrency;

<<<<<<< HEAD
      fs.createReadStream(filepath)
        .pipe(encrypter)
        .pipe(fs.createWriteStream(tmppath)).on('finish', function() {
          log('info', 'Encryption complete!');
          log('info', 'Creating storage token...');
          client.createToken(
            bucket,
            'PUSH',
            function(err, token) {
              if (err) {
                log('error', err.message);
                return cleanup();
              }

              log('info', 'Storing file, hang tight!');

              client.storeFileInBucket(
                bucket,
                token.token,
                tmppath,
                function(err, file) {
                  if (err) {
                    log('warn', 'Error occurred. Triggering cleanup...');
                    cleanup();
                    return log('error', err.message);
                  }

                  keyring.set(file.id, secret);
                  cleanup();
                  log('info', 'Encryption key saved to keyring.');
                  log('info', 'File successfully stored in bucket.');
                  log(
                    'info',
                    'Name: %s, Type: %s, Size: %s bytes, ID: %s',
                    [file.filename, file.mimetype, file.size, file.id]
                  );

                  if (env.redundancy) {
                    return module.exports.mirror.call(
                      self,
                      client,
                      bucket,
                      file.id,
                      env
                    );
                  }
=======
    log('info', '%s file(s) to upload.', [ fileCount ]);

    utils.getKeyRing(keypass, function(keyring) {
      log('info', 'Generating encryption key...');
      async.eachLimit(
        expandedFilepaths,
        fileConcurrency,
        function(filepath, callback) {
          if (!storj.utils.existsSync(filepath)) {
            return log('error', 'No file found at %s', filepath);
          }
>>>>>>> 7e51fa30

          utils.makeTempDir(function(err, tmpDir, tmpCleanup) {
            if (err) {
              return log(
                'error',
                'Unable to create temp directory for file %s: %s',
                [ filepath, err.message ]
              );
            }

            log('info', 'Encrypting file "%s"', [filepath]);

            var secret = new storj.DataCipherKeyIv();
            var encrypter = new storj.EncryptStream(secret);
            var filename = path.basename(filepath);

            var tmppath = path.join(tmpDir, filename + '.crypt');

            function cleanup() {
              log('info', '[ %s ] Cleaning up...', filename);
              tmpCleanup();
              log('info', '[ %s ] Finished cleaning!', filename);
            }

            fs.createReadStream(filepath)
              .pipe(encrypter)
              .pipe(fs.createWriteStream(tmppath)).on('finish', function() {
                log(
                  'info',
                  '[ %s ] Encryption complete!',
                  filename
                );

                log(
                  'info',
                  '[ %s ] Creating storage token...',
                  filename
                );

                privateClient.createToken(
                  bucket,
                  'PUSH',
                  function(err, token) {
                    if (err) {
                      log('[ %s ] error: %s', [ filename, err.message ]);
                      return cleanup();
                    }

                    log('info', '[ %s ] Storing file, hang tight!', filename);

                    privateClient.storeFileInBucket(
                      bucket,
                      token.token,
                      tmppath,
                      function(err, file) {
                        if (err) {
                          log(
                            'warn',
                            '[ %s ] Error occurred. Triggering cleanup...',
                            filename
                           );
                          cleanup();
                          callback(err, filepath);
                          // Should retry this file
                          return log(
                            '[ %s ] error: %s',
                            [ filename, err.message ]
                          );
                        }

                        keyring.set(file.id, secret);
                        cleanup();
                        log(
                          'info',
                          '[ %s ] Encryption key saved to keyring.',
                          filename
                        );

                        log(
                          'info',
                          '[ %s ] File successfully stored in bucket.',
                          filename
                        );

                        log(
                          'info',
                          'Name: %s, Type: %s, Size: %s bytes, ID: %s',
                          [file.filename, file.mimetype, file.size, file.id]
                        );

                        if (env.redundancy) {
                          return this.mirrors(
                            privateClient,
                            bucket,
                            file.id,
                            env);
                        }

                        uploadedCount++;

                        log(
                          'info',
                          '%s of %s files uploaded',
                          [ uploadedCount, fileCount ]
                        );

                        if (uploadedCount === fileCount) {
                          log( 'info', 'Done.');
                        }

                        callback(null, filepath);

                      }
                    );
                  }
                );
              });
          });
        }, function(err, filepath) {
          if (err) {
            log(
              'error',
              '[ %s ] A file has failed to upload: %s',
              [ filepath, err ]
            );
          }

          process.exit();
        }
      );
    });
  });
};

module.exports.mirror = function(bucket, file, env) {
  var client = this._storj.PrivateClient();

  log(
    'info',
    'Establishing %s mirrors per shard for redundancy',
    [env.redundancy]
  );
  log('info', 'This can take a while, so grab a cocktail...');
  client.replicateFileFromBucket(
    bucket,
    file,
    parseInt(env.redundancy),
    function(err, replicas) {
      if (err) {
        return log('error', err.message);
      }

      replicas.forEach(function(shard) {
        log('info', 'Shard %s mirrored by %s nodes', [
          shard.hash,
          shard.mirrors.length
        ]);
      });

      process.exit();
    }
  );
};

module.exports.download = function(bucket, id, filepath, env) {
  var self = this;
  var client = this._storj.PrivateClient();
  var keypass = this._storj.getKeyPass();

  if (storj.utils.existsSync(filepath)) {
    return log('error', 'Refusing to overwrite file at %s', filepath);
  }

  utils.getKeyRing(keypass, function(keyring) {
    var target = fs.createWriteStream(filepath);
    var secret = keyring.get(id);

    if (!secret) {
      return log('error', 'No decryption key found in key ring!');
    }

    var decrypter = new storj.DecryptStream(secret);
    var received = 0;
    var exclude = env.exclude.split(',');

    target.on('finish', function() {
      log('info', 'File downloaded and written to %s.', [filepath]);
    }).on('error', function(err) {
      log('error', err.message);
    });

    client.createFileStream(bucket, id, {
      exclude: exclude
    },function(err, stream) {
      if (err) {
        return log('error', err.message);
      }

      stream.on('error', function(err) {
        log('warn', 'Failed to download shard, reason: %s', [err.message]);
        fs.unlink(filepath, function(unlinkFailed) {
          if (unlinkFailed) {
            return log('error', 'Failed to unlink partial file.');
          }

          if (!err.pointer) {
            return;
          }

          log('info', 'Retrying download from other mirrors...');
          exclude.push(err.pointer.farmer.nodeID);
          module.exports.download.call(
            self,
            bucket,
            id,
            filepath,
            { exclude: env.exclude.join(',')}
          );
        });
      }).pipe(through(function(chunk) {
        received += chunk.length;
        log('info', 'Received %s of %s bytes', [received, stream._length]);
        this.queue(chunk);
      })).pipe(decrypter).pipe(target);
    });
  });
};

module.exports.stream = function(bucket, id, env) {
  var self = this;
  var client = this._storj.PrivateClient({
    logger: storj.deps.kad.Logger(0)
  });
  var keypass = this._storj.getKeyPass();

  utils.getKeyRing(keypass, function(keyring) {
    var secret = keyring.get(id);

    if (!secret) {
      return log('error', 'No decryption key found in key ring!');
    }

    var decrypter = new storj.DecryptStream(secret);
    var exclude = env.exclude.split(',');

    client.createFileStream(bucket, id, function(err, stream) {
      if (err) {
        return process.stderr.write(err.message);
      }

      stream.on('error', function(err) {
        log('warn', 'Failed to download shard, reason: %s', [err.message]);

        if (!err.pointer) {
          return;
        }

        log('info', 'Retrying download from other mirrors...');
        exclude.push(err.pointer.farmer.nodeID);
        module.exports.stream.call(
          self,
          bucket,
          id,
          { exclude: env.exclude.join(',') }
        );
      }).pipe(decrypter).pipe(process.stdout);
    });
  });
};

module.exports.getpointers = function(bucket, id, env) {
  var client = this._storj.PrivateClient();

  client.createToken(bucket, 'PULL', function(err, token) {
    if (err) {
      return log('error', err.message);
    }

    var skip = Number(env.skip);
    var limit = Number(env.limit);

    client.getFilePointers({
      bucket: bucket,
      file: id,
      token: token.token,
      skip: skip,
      limit: limit
    }, function(err, pointers) {
      if (err) {
        return log('error', err.message);
      }

      if (!pointers.length) {
        return log('warn', 'There are no pointers to return for that range');
      }

      log('info', 'Listing pointers for shards %s - %s', [
        skip, skip + pointers.length - 1
      ]);
      log('info', '-----------------------------------------');
      log('info', '');
      pointers.forEach(function(location, i) {
        log('info', 'Index:  %s', [skip + i]);
        log('info', 'Hash:   %s', [location.hash]);
        log('info', 'Token:  %s', [location.token]);
        log('info', 'Farmer: %s', [
          storj.utils.getContactURL(location.farmer)
        ]);
        log('info', '');
      });
    });
  });
};<|MERGE_RESOLUTION|>--- conflicted
+++ resolved
@@ -57,7 +57,6 @@
   destroyFile();
 };
 
-<<<<<<< HEAD
 module.exports.upload = function(bucket, filepath, env) {
   var self = this;
   var client = this._storj.PrivateClient({
@@ -65,16 +64,14 @@
   });
   var keypass = this._storj.getKeyPass();
 
-  if (!storj.utils.existsSync(filepath)) {
-    return log('error', 'No file found at %s', filepath);
-  }
-
-  var secret = new storj.DataCipherKeyIv();
-  var encrypter = new storj.EncryptStream(secret);
-=======
-module.exports.upload = function(privateClient, keypass, bucket, filepaths, env) {
+  var filepaths = process.argv.slice();
+  var firstFileIndex = filepaths.indexOf(filepath);
+
+  filepaths.splice(0,firstFileIndex);
+
+  console.log(filepaths);
+
   var expandedFilepaths = [];
->>>>>>> 7e51fa30
 
   async.eachOfSeries(filepaths, function(origFilepath, index, callback) {
     // In *NIX the wildcard is already parsed so this will cover other OS's
@@ -92,54 +89,6 @@
     var uploadedCount = 0;
     var fileConcurrency = env.fileconcurrency;
 
-<<<<<<< HEAD
-      fs.createReadStream(filepath)
-        .pipe(encrypter)
-        .pipe(fs.createWriteStream(tmppath)).on('finish', function() {
-          log('info', 'Encryption complete!');
-          log('info', 'Creating storage token...');
-          client.createToken(
-            bucket,
-            'PUSH',
-            function(err, token) {
-              if (err) {
-                log('error', err.message);
-                return cleanup();
-              }
-
-              log('info', 'Storing file, hang tight!');
-
-              client.storeFileInBucket(
-                bucket,
-                token.token,
-                tmppath,
-                function(err, file) {
-                  if (err) {
-                    log('warn', 'Error occurred. Triggering cleanup...');
-                    cleanup();
-                    return log('error', err.message);
-                  }
-
-                  keyring.set(file.id, secret);
-                  cleanup();
-                  log('info', 'Encryption key saved to keyring.');
-                  log('info', 'File successfully stored in bucket.');
-                  log(
-                    'info',
-                    'Name: %s, Type: %s, Size: %s bytes, ID: %s',
-                    [file.filename, file.mimetype, file.size, file.id]
-                  );
-
-                  if (env.redundancy) {
-                    return module.exports.mirror.call(
-                      self,
-                      client,
-                      bucket,
-                      file.id,
-                      env
-                    );
-                  }
-=======
     log('info', '%s file(s) to upload.', [ fileCount ]);
 
     utils.getKeyRing(keypass, function(keyring) {
@@ -151,7 +100,6 @@
           if (!storj.utils.existsSync(filepath)) {
             return log('error', 'No file found at %s', filepath);
           }
->>>>>>> 7e51fa30
 
           utils.makeTempDir(function(err, tmpDir, tmpCleanup) {
             if (err) {
@@ -191,7 +139,7 @@
                   filename
                 );
 
-                privateClient.createToken(
+                client.createToken(
                   bucket,
                   'PUSH',
                   function(err, token) {
@@ -202,7 +150,7 @@
 
                     log('info', '[ %s ] Storing file, hang tight!', filename);
 
-                    privateClient.storeFileInBucket(
+                    client.storeFileInBucket(
                       bucket,
                       token.token,
                       tmppath,
@@ -243,11 +191,13 @@
                         );
 
                         if (env.redundancy) {
-                          return this.mirrors(
-                            privateClient,
+                          return module.exports.mirror.call(
+                            self,
+                            client,
                             bucket,
                             file.id,
-                            env);
+                            env
+                          );
                         }
 
                         uploadedCount++;
