--- conflicted
+++ resolved
@@ -1,11 +1,6 @@
 {
-<<<<<<< HEAD
   "name": "storj-lib",
-  "version": "4.0.0-pre",
-=======
-  "name": "storj",
-  "version": "3.2.1",
->>>>>>> cff203a6
+  "version": "4.0.0-rc.1",
   "description": "implementation of the storj protocol for node.js and the browser",
   "main": "index.js",
   "directories": {
